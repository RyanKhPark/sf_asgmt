"use client";

import Link from "next/link";
import {
  BookOpen,
  PanelLeftCloseIcon,
  PanelLeftIcon,
  ChevronRightIcon,
  LogIn,
} from "lucide-react";
import { cn } from "@/lib/utils";
import { usePathname } from "next/navigation";
import { useEffect, useState } from "react";
import { useSession, signOut } from "next-auth/react";
import { AuthModal } from "@/components/auth/auth-modal";
import {
  sidebarTextAnimation,
  sidebarIconAnimation,
  sidebarAvatarAnimation,
} from "@/lib/sidebar-animations";

const menuItems = [
  {
    label: "History",
    href: "/history",
    icon: BookOpen,
  },
];

export default function HomeSidebar() {
  const pathname = usePathname();
  const [isCollapsed, setIsCollapsed] = useState(false);
  const [showAuthModal, setShowAuthModal] = useState(false);
  const { data: session } = useSession();
<<<<<<< HEAD
  const [recentDocs, setRecentDocs] = useState<Array<{ id: string; title: string; uploadedAt: string; processingStatus: string | null; totalPages: number | null }>>([]);
=======
  const [recentDocs, setRecentDocs] = useState<
    Array<{
      id: string;
      title: string;
      uploadedAt: string;
      processingStatus: string | null;
      totalPages: number | null;
    }>
  >([]);
>>>>>>> 10fc1804
  const [loadingDocs, setLoadingDocs] = useState(false);

  const toggleSidebar = () => {
    setIsCollapsed(!isCollapsed);
  };

  const handleAuthClick = () => {
    if (session) {
      signOut();
    } else {
      setShowAuthModal(true);
    }
  };

  // Load recent documents for logged-in users
  useEffect(() => {
    const loadRecent = async () => {
      if (!session?.user?.id) {
        setRecentDocs([]);
        return;
      }
      setLoadingDocs(true);
      try {
        const res = await fetch("/api/documents?limit=5");
        if (res.ok) {
          const data = await res.json();
          setRecentDocs(data.documents || []);
        } else {
          setRecentDocs([]);
        }
      } catch (e) {
        setRecentDocs([]);
      } finally {
        setLoadingDocs(false);
      }
    };
    loadRecent();
  }, [session?.user?.id]);

  return (
    <div
      className={cn(
        "flex flex-col h-screen bg-sidebar text-sidebar-foreground border-r border-border transition-all duration-300",
        isCollapsed ? "w-16" : "w-64"
      )}
    >
      {/* Header */}
      <div className="flex items-center px-4 py-4 border-b border-border min-h-[73px]">
        <div className="flex items-center gap-2 flex-1 min-w-0">
          <div className="overflow-hidden">
            <Link href="/" className="flex items-center gap-2">
              <h1
                className={sidebarTextAnimation(
                  isCollapsed,
                  "text-2xl font-semibold"
                )}
              >
                pdfChat
              </h1>
            </Link>
          </div>
        </div>
        <button
          className="p-2 hover:bg-sidebar-accent rounded transition-colors flex-shrink-0"
          onClick={toggleSidebar}
          type="button"
        >
          {isCollapsed ? (
            <PanelLeftIcon className="size-4" />
          ) : (
            <PanelLeftCloseIcon className="size-4" />
          )}
        </button>
      </div>

      {/* Menu Items */}
      <nav className="flex-1 px-4 py-4">
        <ul className="space-y-2">
          {menuItems.map((item) => (
            <li key={item.label}>
              {item.label === "History" ? (
                <button
                  onClick={() => {
                    if (session) {
                      window.location.href = item.href;
                    } else {
<<<<<<< HEAD
                      // Show auth modal when logged out
                      setShowAuthModal(true);
=======
                      // Redirect signed-out users to home
                      window.location.href = "/";
>>>>>>> 10fc1804
                    }
                  }}
                  className={cn(
                    "w-full flex items-center px-3 py-2 rounded-md hover:bg-sidebar-accent transition-colors text-left",
                    pathname === item.href && "bg-sidebar-accent"
                  )}
                >
                  <item.icon
                    className={sidebarIconAnimation(isCollapsed, "size-5")}
                  />
                  <div className="overflow-hidden ml-3">
                    <span
                      className={sidebarTextAnimation(
                        isCollapsed,
                        "text-sm font-medium"
                      )}
                    >
                      {item.label}
                    </span>
                  </div>
                </button>
              ) : (
                <Link
                  href={item.href}
                  className={cn(
                    "flex items-center px-3 py-2 rounded-md hover:bg-sidebar-accent transition-colors",
                    pathname === item.href && "bg-sidebar-accent"
                  )}
                >
                  <item.icon
                    className={sidebarIconAnimation(isCollapsed, "size-5")}
                  />
                  <div className="overflow-hidden ml-3">
                    <span
                      className={sidebarTextAnimation(
                        isCollapsed,
                        "text-sm font-medium"
                      )}
                    >
                      {item.label}
                    </span>
                  </div>
                </Link>
              )}
            </li>
          ))}
<<<<<<< HEAD
          {session && (
=======
          {/* Recent PDFs list (only when user has history) */}
          {session && !isCollapsed && (
>>>>>>> 10fc1804
            <li className="mt-4">
              <div className="text-xs uppercase tracking-wide text-muted-foreground px-3 mb-2">
                Recent PDFs
              </div>
              {loadingDocs ? (
<<<<<<< HEAD
                <div className="px-3 py-1 text-xs text-muted-foreground">Loading…</div>
              ) : recentDocs.length === 0 ? (
                <div className="px-3 py-1 text-sm text-muted-foreground">Try your first!.</div>
=======
                <div className="px-3 py-1 text-xs text-muted-foreground">
                  Loading…
                </div>
              ) : recentDocs.length === 0 ? (
                <div className="px-3 py-1 text-sm text-muted-foreground">
                  Try your first!.
                </div>
>>>>>>> 10fc1804
              ) : (
                <ul className="space-y-1">
                  {recentDocs.map((doc, idx) => (
                    <li key={doc.id}>
                      <Link
                        href={`/pdfchat/${doc.id}`}
                        className={cn(
                          "w-full flex items-center px-3 py-2 rounded-md hover:bg-sidebar-accent transition-colors text-left min-w-0",
<<<<<<< HEAD
                          pathname === `/pdfchat/${doc.id}` && "bg-sidebar-accent"
                        )}
                        title={doc.title}
                      >
                        <span className="text-sm truncate max-w-full">{idx === 0 ? `• ${doc.title}` : doc.title}</span>
=======
                          pathname === `/pdfchat/${doc.id}` &&
                            "bg-sidebar-accent"
                        )}
                        title={doc.title}
                      >
                        <span className="text-sm truncate max-w-full">
                          {idx === 0 ? `• ${doc.title}` : doc.title}
                        </span>
>>>>>>> 10fc1804
                      </Link>
                    </li>
                  ))}
                </ul>
              )}
            </li>
          )}
        </ul>
      </nav>

      {/* Footer - User Profile */}
      <div className="border-t border-border p-4">
        <button
          className="w-full flex items-center px-3 py-2 rounded-md hover:bg-sidebar-accent transition-colors"
          onClick={handleAuthClick}
        >
          {session ? (
            <>
              <div
                className={sidebarAvatarAnimation(
                  isCollapsed,
                  "w-8 h-8 border border-black rounded-full flex items-center justify-center text-black text-sm font-semibold"
                )}
              >
                {session.user?.name?.[0] || session.user?.email?.[0] || "U"}
              </div>
              <div className="overflow-hidden ml-3 flex flex-col items-start">
                <div
                  className={sidebarTextAnimation(
                    isCollapsed,
                    "text-sm font-medium"
                  )}
                >
                  {session.user?.name || "User"}
                </div>
                <div
                  className={sidebarTextAnimation(
                    isCollapsed,
                    "text-xs text-muted-foreground"
                  )}
                >
                  {session.user?.email}
                </div>
              </div>
              <div className="overflow-hidden ml-auto">
                <ChevronRightIcon
                  className={sidebarTextAnimation(
                    isCollapsed,
                    "size-4 flex-shrink-0"
                  )}
                />
              </div>
            </>
          ) : (
            <>
              <div
                className={sidebarAvatarAnimation(
                  isCollapsed,
                  "w-8 h-8 border border-black rounded-full flex items-center justify-center text-black text-sm"
                )}
              >
                <LogIn className="size-4" />
              </div>
              <div className="overflow-hidden ml-3 flex flex-col items-start">
                <div
                  className={sidebarTextAnimation(
                    isCollapsed,
                    "text-sm font-medium"
                  )}
                >
                  Sign In
                </div>
                <div
                  className={sidebarTextAnimation(
                    isCollapsed,
                    "text-xs text-muted-foreground"
                  )}
                >
                  Get started
                </div>
              </div>
              <div className="overflow-hidden ml-auto">
                <ChevronRightIcon
                  className={sidebarTextAnimation(
                    isCollapsed,
                    "size-4 flex-shrink-0"
                  )}
                />
              </div>
            </>
          )}
        </button>
      </div>

      <AuthModal
        isOpen={showAuthModal}
        onClose={() => setShowAuthModal(false)}
        mode="signin"
      />
    </div>
  );
}<|MERGE_RESOLUTION|>--- conflicted
+++ resolved
@@ -32,19 +32,7 @@
   const [isCollapsed, setIsCollapsed] = useState(false);
   const [showAuthModal, setShowAuthModal] = useState(false);
   const { data: session } = useSession();
-<<<<<<< HEAD
   const [recentDocs, setRecentDocs] = useState<Array<{ id: string; title: string; uploadedAt: string; processingStatus: string | null; totalPages: number | null }>>([]);
-=======
-  const [recentDocs, setRecentDocs] = useState<
-    Array<{
-      id: string;
-      title: string;
-      uploadedAt: string;
-      processingStatus: string | null;
-      totalPages: number | null;
-    }>
-  >([]);
->>>>>>> 10fc1804
   const [loadingDocs, setLoadingDocs] = useState(false);
 
   const toggleSidebar = () => {
@@ -131,13 +119,8 @@
                     if (session) {
                       window.location.href = item.href;
                     } else {
-<<<<<<< HEAD
                       // Show auth modal when logged out
                       setShowAuthModal(true);
-=======
-                      // Redirect signed-out users to home
-                      window.location.href = "/";
->>>>>>> 10fc1804
                     }
                   }}
                   className={cn(
@@ -184,30 +167,15 @@
               )}
             </li>
           ))}
-<<<<<<< HEAD
           {session && (
-=======
-          {/* Recent PDFs list (only when user has history) */}
-          {session && !isCollapsed && (
->>>>>>> 10fc1804
             <li className="mt-4">
               <div className="text-xs uppercase tracking-wide text-muted-foreground px-3 mb-2">
                 Recent PDFs
               </div>
               {loadingDocs ? (
-<<<<<<< HEAD
                 <div className="px-3 py-1 text-xs text-muted-foreground">Loading…</div>
               ) : recentDocs.length === 0 ? (
                 <div className="px-3 py-1 text-sm text-muted-foreground">Try your first!.</div>
-=======
-                <div className="px-3 py-1 text-xs text-muted-foreground">
-                  Loading…
-                </div>
-              ) : recentDocs.length === 0 ? (
-                <div className="px-3 py-1 text-sm text-muted-foreground">
-                  Try your first!.
-                </div>
->>>>>>> 10fc1804
               ) : (
                 <ul className="space-y-1">
                   {recentDocs.map((doc, idx) => (
@@ -216,22 +184,11 @@
                         href={`/pdfchat/${doc.id}`}
                         className={cn(
                           "w-full flex items-center px-3 py-2 rounded-md hover:bg-sidebar-accent transition-colors text-left min-w-0",
-<<<<<<< HEAD
                           pathname === `/pdfchat/${doc.id}` && "bg-sidebar-accent"
                         )}
                         title={doc.title}
                       >
                         <span className="text-sm truncate max-w-full">{idx === 0 ? `• ${doc.title}` : doc.title}</span>
-=======
-                          pathname === `/pdfchat/${doc.id}` &&
-                            "bg-sidebar-accent"
-                        )}
-                        title={doc.title}
-                      >
-                        <span className="text-sm truncate max-w-full">
-                          {idx === 0 ? `• ${doc.title}` : doc.title}
-                        </span>
->>>>>>> 10fc1804
                       </Link>
                     </li>
                   ))}
